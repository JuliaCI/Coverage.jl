#######################################################################
# Coverage.jl
# Take Julia test coverage results and bundle them up in JSONs
# https://github.com/IainNZ/Coverage.jl
#######################################################################

using Coverage, Base.Test

cd(Pkg.dir("Coverage")) do
    j = Coveralls.process_file(joinpath("test","data","Coverage.jl"))
    analyze_malloc(joinpath("test","data"))
end

if VERSION <= v"0.4.0-dev+5790"
    srcname = joinpath("data","testparser.jl")
    covname = srcname*".cov"
    isfile(covname) && rm(covname)
    cmdstr = "include(\"$srcname\"); using Base.Test; @test f2(2) == 4"
    run(`julia --code-coverage=user -e $cmdstr`)
    r = Coveralls.process_file(srcname)
    # The next one is the correct one, but julia & JuliaParser don't insert a line number after the 1-line @doc -> test
    # See https://github.com/JuliaLang/julia/issues/9663 (when this is fixed, can uncomment the next line on julia 0.4)
    # target = [nothing, nothing, nothing, nothing, 1, nothing, 0, nothing, 0, nothing, nothing, nothing, nothing, 0, nothing, nothing, nothing, nothing, nothing, 0, nothing, nothing, 0]
    target = [nothing, nothing, nothing, nothing, 1, nothing, 0, nothing, 0, nothing, nothing, nothing, nothing, nothing, nothing, nothing, nothing, nothing, nothing, 0, nothing, nothing, 0]
    @test r["coverage"][1:length(target)] == target

    covtarget = (sum(x->x != nothing && x > 0, target), sum(x->x != nothing, target))
    @test coverage_file(srcname) == covtarget
    @test coverage_folder("data") != covtarget
else
    cd(Pkg.dir("Coverage")) do
        j = Coveralls.process_file(joinpath("test","data","Coverage.jl"), "test/data")
        analyze_malloc(joinpath("test","data"))
    end

    srcname = joinpath("data","testparser.jl")
    covname = srcname*".cov"
    isfile(covname) && rm(covname)
    cmdstr = "include(\"$srcname\"); using Base.Test; @test f2(2) == 4"
    run(`julia --code-coverage=user -e $cmdstr`)
    r = Coveralls.process_file(srcname, "data")
    # The next one is the correct one, but julia & JuliaParser don't insert a line number after the 1-line @doc -> test
    # See https://github.com/JuliaLang/julia/issues/9663 (when this is fixed, can uncomment the next line on julia 0.4)
    # target = [nothing, nothing, nothing, nothing, 1, nothing, 0, nothing, 0, nothing, nothing, nothing, nothing, 0, nothing, nothing, nothing, nothing, nothing, 0, nothing, nothing, 0]
    target = [nothing, nothing, nothing, nothing, 1, nothing, 0, nothing, 0, nothing, nothing, nothing, nothing, nothing, nothing, nothing, nothing, nothing, nothing, 0, nothing, nothing, 0]
    @test r["coverage"][1:length(target)] == target

    covtarget = (sum(x->x != nothing && x > 0, target), sum(x->x != nothing, target))
    @test coverage_file(srcname, "data") == covtarget
    @test coverage_folder("data") != covtarget
<<<<<<< HEAD

    json_data = Codecov.build_json_data(Codecov.process_folder("data"))
    @test typeof(json_data["coverage"]["data/Coverage.jl"]) == Array{Union{Int64,Void},1}

end
=======
end
>>>>>>> bc5499ab
<|MERGE_RESOLUTION|>--- conflicted
+++ resolved
@@ -48,12 +48,8 @@
     covtarget = (sum(x->x != nothing && x > 0, target), sum(x->x != nothing, target))
     @test coverage_file(srcname, "data") == covtarget
     @test coverage_folder("data") != covtarget
-<<<<<<< HEAD
 
     json_data = Codecov.build_json_data(Codecov.process_folder("data"))
     @test typeof(json_data["coverage"]["data/Coverage.jl"]) == Array{Union{Int64,Void},1}
 
-end
-=======
-end
->>>>>>> bc5499ab
+end