#######################################################################
# Coverage.jl
# Take Julia test coverage results and bundle them up in JSONs
# https://github.com/JuliaCI/Coverage.jl
#######################################################################

using Coverage, Test, LibGit2

if VERSION < v"1.1"
isnothing(x) = false
isnothing(x::Nothing) = true
end

@testset "Coverage" begin
withenv("DISABLE_AMEND_COVERAGE_FROM_SRC" => nothing) do

@testset "iscovfile" begin
    # test our filename matching. These aren't exported functions but it's probably
    # a good idea to have explicit tests for them, as they're used to match files
    # that get deleted
    @test Coverage.iscovfile("test.jl.cov")
    @test Coverage.iscovfile("test.jl.2934.cov")
    @test Coverage.iscovfile("/home/somebody/test.jl.2934.cov")
    @test !Coverage.iscovfile("test.ji.2934.cov")
    @test !Coverage.iscovfile("test.jl.2934.cove")
    @test !Coverage.iscovfile("test.jicov")
    @test !Coverage.iscovfile("test.c.cov")
    @test Coverage.iscovfile("test.jl.cov", "test.jl")
    @test !Coverage.iscovfile("test.jl.cov", "other.jl")
    @test Coverage.iscovfile("test.jl.8392.cov", "test.jl")
    @test Coverage.iscovfile("/somedir/test.jl.8392.cov", "/somedir/test.jl")
    @test !Coverage.iscovfile("/otherdir/test.jl.cov", "/somedir/test.jl")
end

@testset "isfuncexpr" begin
    @test Coverage.isfuncexpr(:(f() = x))
    @test Coverage.isfuncexpr(:(function() end))
    @test Coverage.isfuncexpr(:(function g() end))
    @test Coverage.isfuncexpr(:(function g() where {T} end))
    @test !Coverage.isfuncexpr("2")
    @test !Coverage.isfuncexpr(:(f = x))
    @test Coverage.isfuncexpr(:(() -> x))
    @test Coverage.isfuncexpr(:(x -> x))
    @test Coverage.isfuncexpr(:(f() where A = x))
    @test Coverage.isfuncexpr(:(f() where A where B = x))
end

@testset "Processing coverage" begin
    cd(dirname(@__DIR__)) do
        datadir = joinpath("test", "data")
        # Process a saved set of coverage data...
        r = process_file(joinpath(datadir, "Coverage.jl"))

        # ... and memory data
        malloc_results = analyze_malloc(datadir)
        filename = joinpath(datadir, "testparser.jl.9172.mem")
        @test malloc_results == [Coverage.MallocInfo(96669, filename, 2)]

        lcov = IOBuffer()
        # we only have a single file, but we want to test on the Vector of file results
        LCOV.write(lcov, FileCoverage[r])
        expected = read(joinpath(datadir, "tracefiles", "expected.info"), String)
        if Sys.iswindows()
            expected = replace(expected, "\r\n" => "\n")
            expected = replace(expected, "SF:test/data/Coverage.jl\n" => "SF:test\\data\\Coverage.jl\n")
        end
        @test String(take!(lcov)) == expected

        # LCOV.writefile is a short-hand for writing to a file
        lcov = joinpath(datadir, "lcov_output_temp.info")
        LCOV.writefile(lcov, FileCoverage[r])
        expected = read(joinpath(datadir, "tracefiles", "expected.info"), String)
        if Sys.iswindows()
            expected = replace(expected, "\r\n" => "\n")
            expected = replace(expected, "SF:test/data/Coverage.jl\n" => "SF:test\\data\\Coverage.jl\n")
        end
        @test String(read(lcov)) == expected
        # tear down test file
        rm(lcov)

        # test that reading the LCOV file gives the same data
        lcov = LCOV.readfolder(datadir)
        @test length(lcov) == 1
        r2 = lcov[1]
        r2_filename = r2.filename
        if Sys.iswindows()
            r2_filename = replace(r2_filename, '/' => '\\')
        end
        @test r2_filename == r.filename
        @test r2.source == ""
        @test r2.coverage == r.coverage[1:length(r2.coverage)]
        @test all(isnothing, r.coverage[(length(r2.coverage) + 1):end])
        lcov2 = [FileCoverage(r2.filename, "sourcecode", Coverage.CovCount[nothing, 1, 0, nothing, 3]),
                 FileCoverage("file2.jl", "moresource2", Coverage.CovCount[1, nothing, 0, nothing, 2]),]
        lcov = merge_coverage_counts(lcov, lcov2, lcov)
        @test length(lcov) == 2
        r3 = lcov[1]
        @test r3.filename == r2.filename
        @test r3.source == "sourcecode"
        r3cov = Coverage.CovCount[x === nothing ? nothing : x * 2 for x in r2.coverage]
        r3cov[2] += 1
        r3cov[3] = 0
        r3cov[5] = 3
        @test r3.coverage == r3cov
        r4 = lcov[2]
        @test r4.filename == "file2.jl"
        @test r4.source == "moresource2"
        @test r4.coverage == lcov2[2].coverage

        # Test a file from scratch
        srcname = joinpath("test", "data", "testparser.jl")
        covname = srcname*".cov"
        # clean out any previous coverage files. Don't use clean_folder because we
        # need to preserve the pre-baked coverage file Coverage.jl.cov
        clean_file(srcname)
        cmdstr = "include($(repr(srcname))); using Test; @test f2(2) == 4"
        run(`$(Base.julia_cmd()) --startup-file=no --code-coverage=user -e $cmdstr`)
        r = process_file(srcname, datadir)

        target = Coverage.CovCount[nothing, 2, nothing, 0, nothing, 0, nothing, nothing, nothing, nothing, 0, nothing, nothing, nothing, nothing, nothing, 0, nothing, nothing, 0, nothing, nothing, nothing, nothing, nothing, nothing, nothing, nothing, nothing]
        target_disabled = map(x -> (x !== nothing && x > 0) ? x : nothing, target)
        @test r.coverage == target

        covtarget = (sum(x->x !== nothing && x > 0, target), sum(x->x !== nothing, target))
        @test get_summary(r) == covtarget
        @test get_summary(process_folder(datadir)) == (98, 106)

        r_disabled = withenv("DISABLE_AMEND_COVERAGE_FROM_SRC" => "yes") do
            process_file(srcname, datadir)
        end

        @test r_disabled.coverage == target_disabled
        amend_coverage_from_src!(r_disabled.coverage, r_disabled.filename)
        @test r_disabled.coverage == target

        # Handle an empty coverage vector
        emptycov = FileCoverage("", "", [])
        @test get_summary(emptycov) == (0, 0)

        @test isempty(Coverage.process_cov(joinpath("test", "fakefile"), datadir))

        # test clean_folder
        # set up the test folder
        datadir_temp = joinpath("test", "data_temp")
        cp(datadir, datadir_temp)
        # run clean_folder
        clean_folder(datadir_temp)
        # .cov files should be deleted
        @test !isfile(joinpath(datadir_temp, "Coverage.jl.cov"))
        # other files should remain untouched
        @test isfile(joinpath(datadir_temp, "Coverage.jl"))
        # tear down test data
        rm(datadir_temp; recursive=true)
    end
end


# set up base system ENV vars for testing
withenv(
    "COVERALLS_TOKEN" => "token_name_1",
    "CODECOV_URL" => nothing,
    "CODECOV_TOKEN" => nothing,
    "TRAVIS" => nothing,
    "TRAVIS_BRANCH" => nothing,
    "TRAVIS_COMMIT" => nothing,
    "TRAVIS_PULL_REQUEST" => nothing,
    "TRAVIS_JOB_ID" => nothing,
    "TRAVIS_REPO_SLUG" => nothing,
    "TRAVIS_JOB_NUMBER" => nothing,
    "APPVEYOR" => nothing,
    "APPVEYOR_PULL_REQUEST_NUMBER" => nothing,
    "APPVEYOR_ACCOUNT_NAME" => nothing,
    "APPVEYOR_PROJECT_SLUG" => nothing,
    "APPVEYOR_BUILD_VERSION" => nothing,
    "APPVEYOR_REPO_BRANCH" => nothing,
    "APPVEYOR_REPO_COMMIT" => nothing,
    "APPVEYOR_REPO_NAME" => nothing,
    "APPVEYOR_JOB_ID" => nothing,
    "JENKINS" => nothing,
    "BUILD_ID" => nothing,
    "CI_PULL_REQUEST" => nothing,
    "GIT_BRANCH" => nothing
    ) do

    @testset "codecovio.jl" begin
        # these methods are only used for testing the token generation for local repos
        # and CI whilst not breaking the current API
        construct_uri_string_local(dir=pwd(); kwargs...) = Coverage.Codecov.construct_uri_string(
            ;Coverage.Codecov.add_local_to_kwargs(dir; kwargs...)...)

        construct_uri_string_ci(;kwargs...) = Coverage.Codecov.construct_uri_string(
            ;Coverage.Codecov.add_ci_to_kwargs(;kwargs...)...)

        # empty file coverage for testing
        fcs = FileCoverage[]

        # test local submission process (but only if we are in a git repo)
        _dotgit = joinpath(dirname(@__DIR__), ".git")
        if isdir(_dotgit) || isfile(_dotgit)
            LibGit2.with(LibGit2.GitRepoExt(pwd())) do repo
                # default values
                codecov_url = construct_uri_string_local()
                @test occursin("codecov.io", codecov_url)
                @test occursin("commit", codecov_url)
                @test occursin("branch", codecov_url)
                @test !occursin("service", codecov_url)

                # env var url override
                withenv( "CODECOV_URL" => "https://enterprise-codecov-1.com" ) do

                    codecov_url = construct_uri_string_local()
                    @test occursin("enterprise-codecov-1.com", codecov_url)
                    @test occursin("commit", codecov_url)
                    @test occursin("branch", codecov_url)
                    @test !occursin("service", codecov_url)

                    # function argument url override
                    codecov_url = construct_uri_string_local(codecov_url = "https://enterprise-codecov-2.com")
                    @test occursin("enterprise-codecov-2.com", codecov_url)
                    @test occursin("commit", codecov_url)
                    @test occursin("branch", codecov_url)
                    @test !occursin("service", codecov_url)

                    # env var token
                    withenv( "CODECOV_TOKEN" => "token_name_1" ) do

                        codecov_url = construct_uri_string_local()
                        @test occursin("enterprise-codecov-1.com", codecov_url)
                        @test occursin("token=token_name_1", codecov_url)
                        @test !occursin("service", codecov_url)

                        # function argument token url override
                        codecov_url = construct_uri_string_local(token="token_name_2")
                        @test occursin("enterprise-codecov-1.com", codecov_url)
                        @test occursin("token=token_name_2", codecov_url)
                        @test !occursin("service", codecov_url)
                    end
                end
            end
        end

        # test faulty non-CI submission

        @test_throws ErrorException Coverage.Codecov.submit(fcs; dry_run = true)

        # test travis-ci submission process

        # set up travis env
        withenv(
            "TRAVIS" => "true",
            "TRAVIS_BRANCH" => "t_branch",
            "TRAVIS_COMMIT" => "t_commit",
            "TRAVIS_PULL_REQUEST" => "t_pr",
            "TRAVIS_JOB_ID" => "t_job_id",
            "TRAVIS_REPO_SLUG" => "t_slug",
            "TRAVIS_JOB_NUMBER" => "t_job_num",
            ) do

            # default values
            codecov_url = construct_uri_string_ci()
            @test occursin("codecov.io", codecov_url)
            @test occursin("service=travis-org", codecov_url)
            @test occursin("branch=t_branch", codecov_url)
            @test occursin("commit=t_commit", codecov_url)
            @test occursin("pull_request=t_pr", codecov_url)
            @test occursin("job=t_job_id", codecov_url)
            @test occursin("slug=t_slug", codecov_url)
            @test occursin("build=t_job_num", codecov_url)

            # env var url override
            withenv( "CODECOV_URL" => "https://enterprise-codecov-1.com" ) do

                codecov_url = construct_uri_string_ci()
                @test occursin("enterprise-codecov-1.com", codecov_url)
                @test occursin("service=travis-org", codecov_url)
                @test occursin("branch=t_branch", codecov_url)
                @test occursin("commit=t_commit", codecov_url)
                @test occursin("pull_request=t_pr", codecov_url)
                @test occursin("job=t_job_id", codecov_url)
                @test occursin("slug=t_slug", codecov_url)
                @test occursin("build=t_job_num", codecov_url)

                # function argument url override
                codecov_url = construct_uri_string_ci(;codecov_url = "https://enterprise-codecov-2.com")
                @test occursin("enterprise-codecov-2.com", codecov_url)
                @test occursin("service=travis-org", codecov_url)
                @test occursin("branch=t_branch", codecov_url)
                @test occursin("commit=t_commit", codecov_url)
                @test occursin("pull_request=t_pr", codecov_url)
                @test occursin("job=t_job_id", codecov_url)
                @test occursin("slug=t_slug", codecov_url)
                @test occursin("build=t_job_num", codecov_url)

                # env var token
                withenv( "CODECOV_TOKEN" => "token_name_1" ) do

                    codecov_url = construct_uri_string_ci()
                    @test occursin("enterprise-codecov-1.com", codecov_url)
                    @test occursin("token=token_name_1", codecov_url)
                    @test occursin("branch=t_branch", codecov_url)
                    @test occursin("commit=t_commit", codecov_url)
                    @test occursin("pull_request=t_pr", codecov_url)
                    @test occursin("job=t_job_id", codecov_url)
                    @test occursin("slug=t_slug", codecov_url)
                    @test occursin("build=t_job_num", codecov_url)

                    # function argument token url override
                    codecov_url = construct_uri_string_ci(token="token_name_2")
                    @test occursin("enterprise-codecov-1.com", codecov_url)
                    @test occursin("token=token_name_2", codecov_url)
                    @test occursin("branch=t_branch", codecov_url)
                    @test occursin("commit=t_commit", codecov_url)
                    @test occursin("pull_request=t_pr", codecov_url)
                    @test occursin("job=t_job_id", codecov_url)
                    @test occursin("slug=t_slug", codecov_url)
                    @test occursin("build=t_job_num", codecov_url)
                end
            end
        end

        # test appveyor submission process

        # set up appveyor env
        withenv(
            "APPVEYOR" => "true",
            "APPVEYOR_PULL_REQUEST_NUMBER" => "t_pr",
            "APPVEYOR_ACCOUNT_NAME" => "t_account",
            "APPVEYOR_PROJECT_SLUG" => "t_slug",
            "APPVEYOR_BUILD_VERSION" => "t_version",
            "APPVEYOR_REPO_BRANCH" => "t_branch",
            "APPVEYOR_REPO_COMMIT" => "t_commit",
            "APPVEYOR_REPO_NAME" => "t_repo",
            "APPVEYOR_JOB_ID" => "t_job_num",
            ) do

                # default values
                codecov_url = construct_uri_string_ci()
                @test occursin("codecov.io", codecov_url)
                @test occursin("service=appveyor", codecov_url)
                @test occursin("branch=t_branch", codecov_url)
                @test occursin("commit=t_commit", codecov_url)
                @test occursin("pull_request=t_pr", codecov_url)
                @test occursin("job=t_account%2Ft_slug%2Ft_version", codecov_url)
                @test occursin("build=t_job_num", codecov_url)

                # env var url override
                withenv( "CODECOV_URL" => "https://enterprise-codecov-1.com" ) do

                    codecov_url = construct_uri_string_ci()
                    @test occursin("enterprise-codecov-1.com", codecov_url)
                    @test occursin("service=appveyor", codecov_url)
                    @test occursin("branch=t_branch", codecov_url)
                    @test occursin("commit=t_commit", codecov_url)
                    @test occursin("pull_request=t_pr", codecov_url)
                    @test occursin("job=t_account%2Ft_slug%2Ft_version", codecov_url)
                    @test occursin("build=t_job_num", codecov_url)

                    # function argument url override
                    codecov_url = construct_uri_string_ci(codecov_url = "https://enterprise-codecov-2.com")
                    @test occursin("enterprise-codecov-2.com", codecov_url)
                    @test occursin("service=appveyor", codecov_url)
                    @test occursin("branch=t_branch", codecov_url)
                    @test occursin("commit=t_commit", codecov_url)
                    @test occursin("pull_request=t_pr", codecov_url)
                    @test occursin("job=t_account%2Ft_slug%2Ft_version", codecov_url)
                    @test occursin("build=t_job_num", codecov_url)

                    # env var token
                    withenv( "CODECOV_TOKEN" => "token_name_1" ) do

                        codecov_url = construct_uri_string_ci()
                        @test occursin("enterprise-codecov-1.com", codecov_url)
                        @test occursin("token=token_name_1", codecov_url)
                        @test occursin("branch=t_branch", codecov_url)
                        @test occursin("commit=t_commit", codecov_url)
                        @test occursin("pull_request=t_pr", codecov_url)
                        @test occursin("job=t_account%2Ft_slug%2Ft_version", codecov_url)
                        @test occursin("build=t_job_num", codecov_url)

                        # function argument token url override
                        codecov_url = construct_uri_string_ci(token="token_name_2")
                        @test occursin("enterprise-codecov-1.com", codecov_url)
                        @test occursin("token=token_name_2", codecov_url)
                        @test occursin("branch=t_branch", codecov_url)
                        @test occursin("commit=t_commit", codecov_url)
                        @test occursin("pull_request=t_pr", codecov_url)
                        @test occursin("job=t_account%2Ft_slug%2Ft_version", codecov_url)
                        @test occursin("build=t_job_num", codecov_url)
                    end
                end
            end

        # test circle ci submission process

        # set up circle ci env
        withenv(
            "CIRCLECI" => "true",
            "CIRCLE_PR_NUMBER" => "t_pr",
            "CIRCLE_PROJECT_USERNAME" => "t_proj",
            "CIRCLE_BRANCH" => "t_branch",
            "CIRCLE_SHA1" => "t_commit",
            "CIRCLE_PROJECT_REPONAME" => "t_repo",
            "CIRCLE_BUILD_URL" => "t_url",
            "CIRCLE_BUILD_NUM" => "t_num",
            ) do

            # default values
            codecov_url = construct_uri_string_ci()
            @test occursin("codecov.io", codecov_url)
            @test occursin("service=circleci", codecov_url)
            @test occursin("branch=t_branch", codecov_url)
            @test occursin("commit=t_commit", codecov_url)
            @test occursin("pull_request=t_pr", codecov_url)
            @test occursin("build_url=t_url", codecov_url)
            @test occursin("build=t_num", codecov_url)

            # env var url override
            withenv( "CODECOV_URL" => "https://enterprise-codecov-1.com" ) do

                codecov_url = construct_uri_string_ci()
                @test occursin("enterprise-codecov-1.com", codecov_url)
                @test occursin("service=circleci", codecov_url)
                @test occursin("branch=t_branch", codecov_url)
                @test occursin("commit=t_commit", codecov_url)
                @test occursin("pull_request=t_pr", codecov_url)
                @test occursin("build_url=t_url", codecov_url)
                @test occursin("build=t_num", codecov_url)

                # function argument url override
                codecov_url = construct_uri_string_ci(codecov_url="https://enterprise-codecov-2.com")
                @test occursin("enterprise-codecov-2.com", codecov_url)
                @test occursin("service=circleci", codecov_url)
                @test occursin("branch=t_branch", codecov_url)
                @test occursin("commit=t_commit", codecov_url)
                @test occursin("pull_request=t_pr", codecov_url)
                @test occursin("build_url=t_url", codecov_url)
                @test occursin("build=t_num", codecov_url)

                # env var token
                withenv( "CODECOV_TOKEN" => "token_name_1" ) do

                    codecov_url = construct_uri_string_ci()
                    @test occursin("enterprise-codecov-1.com", codecov_url)
                    @test occursin("token=token_name_1", codecov_url)
                    @test occursin("service=circleci", codecov_url)
                    @test occursin("branch=t_branch", codecov_url)
                    @test occursin("commit=t_commit", codecov_url)
                    @test occursin("pull_request=t_pr", codecov_url)
                    @test occursin("build_url=t_url", codecov_url)
                    @test occursin("build=t_num", codecov_url)

                    # function argument token url override
                    codecov_url = construct_uri_string_ci(token="token_name_2")
                    @test occursin("enterprise-codecov-1.com", codecov_url)
                    @test occursin("service=circleci", codecov_url)
                    @test occursin("branch=t_branch", codecov_url)
                    @test occursin("commit=t_commit", codecov_url)
                    @test occursin("pull_request=t_pr", codecov_url)
                    @test occursin("build_url=t_url", codecov_url)
                    @test occursin("build=t_num", codecov_url)
                end
            end
        end

        # test Jenkins ci submission process

        # set up Jenkins ci env
        withenv(
            "JENKINS" => "true",
            "GIT_BRANCH" => "t_branch",
            "GIT_COMMIT" => "t_commit",
            "JOB_NAME" => "t_job",
            "BUILD_ID" => "t_num",
            "BUILD_URL" => "t_url",
            "JENKINS_URL" => "t_jenkins_url",
            ) do

            # default values
            codecov_url = construct_uri_string_ci()
            @test occursin("codecov.io", codecov_url)
            @test occursin("service=jenkins", codecov_url)
            @test occursin("branch=t_branch", codecov_url)
            @test occursin("commit=t_commit", codecov_url)
            @test occursin("build_url=t_url", codecov_url)
            @test occursin("build=t_num", codecov_url)

            # env var url override
            withenv( "CODECOV_URL" => "https://enterprise-codecov-1.com" ) do

                codecov_url = construct_uri_string_ci()
                @test occursin("enterprise-codecov-1.com", codecov_url)
                @test occursin("service=jenkins", codecov_url)
                @test occursin("branch=t_branch", codecov_url)
                @test occursin("commit=t_commit", codecov_url)
                @test occursin("build_url=t_url", codecov_url)
                @test occursin("build=t_num", codecov_url)

                # function argument url override
                codecov_url = construct_uri_string_ci(codecov_url="https://enterprise-codecov-2.com")
                @test occursin("enterprise-codecov-2.com", codecov_url)
                @test occursin("service=jenkins", codecov_url)
                @test occursin("branch=t_branch", codecov_url)
                @test occursin("commit=t_commit", codecov_url)
                @test occursin("build_url=t_url", codecov_url)
                @test occursin("build=t_num", codecov_url)

                # env var token
                withenv( "CODECOV_TOKEN" => "token_name_1" ) do

                    codecov_url = construct_uri_string_ci()
                    @test occursin("enterprise-codecov-1.com", codecov_url)
                    @test occursin("token=token_name_1", codecov_url)
                    @test occursin("service=jenkins", codecov_url)
                    @test occursin("branch=t_branch", codecov_url)
                    @test occursin("commit=t_commit", codecov_url)
                    @test occursin("build_url=t_url", codecov_url)
                    @test occursin("build=t_num", codecov_url)

                    # function argument token url override
                    codecov_url = construct_uri_string_ci(token="token_name_2")
                    @test occursin("enterprise-codecov-1.com", codecov_url)
                    @test occursin("service=jenkins", codecov_url)
                    @test occursin("branch=t_branch", codecov_url)
                    @test occursin("commit=t_commit", codecov_url)
                    @test occursin("build_url=t_url", codecov_url)
                    @test occursin("build=t_num", codecov_url)
                end
            end
        end

        # test codecov token masking
        withenv(
            "APPVEYOR" => "true",
            "APPVEYOR_PULL_REQUEST_NUMBER" => "t_pr",
            "APPVEYOR_ACCOUNT_NAME" => "t_account",
            "APPVEYOR_PROJECT_SLUG" => "t_slug",
            "APPVEYOR_BUILD_VERSION" => "t_version",
            "APPVEYOR_REPO_BRANCH" => "t_branch",
            "APPVEYOR_REPO_COMMIT" => "t_commit",
            "APPVEYOR_REPO_NAME" => "t_repo",
            "APPVEYOR_JOB_ID" => "t_job_num",
            "CODECOV_URL" => "https://enterprise-codecov-1.com",
            "CODECOV_TOKEN" => "token_name_1"
            ) do
                codecov_url = construct_uri_string_ci()
                masked = Coverage.Codecov.mask_token(codecov_url)
                @test !occursin("token_name_1", masked)
                @test occursin("token=<HIDDEN>", masked)
        end

        # in the case above, the token is at the end. Let's test explicitly,
        # that this also works if the token occurs earlier in the url
        url = "https://enterprise-codecov-1.com/upload/v2?token=token_name_1&build=t_job_num"
        masked = Coverage.Codecov.mask_token(url)
        @test masked == "https://enterprise-codecov-1.com/upload/v2?token=<HIDDEN>&build=t_job_num"
    end
            

    @testset "coveralls" begin
        # NOTE: this only returns actual content if this package is devved.
        # Hence the test is basically on this function returning something
        # (rather than erroring)
        git = Coverage.Coveralls.query_git_info()
        @test git["remotes"][1]["name"] == "origin"
        @test haskey(git["remotes"][1], "url")

        # for testing submit_***()
        fcs = FileCoverage[]

        # an error should be raised if there is no coveralls token set
        withenv("COVERALLS_TOKEN" => nothing,
                "REPO_TOKEN" => nothing,  # this is deprecrated, use COVERALLS_TOKEN
                "APPVEYOR" => "true",  # use APPVEYOR as an example to make the test reach the repo token check
                "APPVEYOR_JOB_ID" => "my_job_id") do
                @test_throws ErrorException Coverage.Coveralls.prepare_request(fcs, false)
        end

        # test error if not local and no CI platform can be detected from ENV
        @test_throws ErrorException Coverage.Coveralls.prepare_request(fcs, false)

        # test local submission, when we are local
        _dotgit = joinpath(dirname(@__DIR__), ".git")
        if isdir(_dotgit) || isfile(_dotgit)
                request = Coverage.Coveralls.prepare_request(fcs, true)
                @test request["repo_token"] == "token_name_1"
                @test isempty(request["source_files"])
                @test haskey(request, "git")
                @test request["git"]["remotes"][1]["name"] == "origin"
                @test !haskey(request, "service_job_id")
                @test !haskey(request, "service_name")
                @test !haskey(request, "service_pull_request")
        end

        # test APPVEYOR
        withenv("APPVEYOR" => "true",
                "APPVEYOR_PULL_REQUEST_NUMBER" => "t_pr",
                "APPVEYOR_JOB_ID" => "my_job_id") do
                request = Coverage.Coveralls.prepare_request(fcs, false)
                @test request["repo_token"] == "token_name_1"
                @test request["service_job_id"] == "my_job_id"
                @test request["service_name"] == "appveyor"
<<<<<<< HEAD
                @test !haskey(request, "parallel")
=======
                @test request["service_pull_request"] == "t_pr"
>>>>>>> 9e3c9e23
        end

        # test Travis
        withenv("TRAVIS" => "true",
                "TRAVIS_JOB_ID" => "my_job_id",
<<<<<<< HEAD
                "COVERALLS_PARALLEL" => "true") do
=======
                "TRAVIS_PULL_REQUEST" => "t_pr") do
>>>>>>> 9e3c9e23
                request = Coverage.Coveralls.prepare_request(fcs, false)
                @test request["repo_token"] == "token_name_1"
                @test request["service_job_id"] == "my_job_id"
                @test request["service_name"] == "travis-ci"
<<<<<<< HEAD
                @test request["parallel"] == "true"
=======
                @test request["service_pull_request"] == "t_pr"
>>>>>>> 9e3c9e23
        end

        # test Jenkins
        withenv("JENKINS" => "true",
                "BUILD_ID" => "my_job_id",
                "CI_PULL_REQUEST" => true,
                "COVERALLS_PARALLEL" => "not") do
                my_git_info = Dict("remote_name" => "my_origin")
                request = Coverage.Coveralls.prepare_request(fcs, false)
                @test request["repo_token"] == "token_name_1"
                @test request["service_job_id"] == "my_job_id"
                @test request["service_name"] == "jenkins-ci"
<<<<<<< HEAD
                @test !haskey(request, "parallel")
=======
                @test !haskey(request, "service_pull_request")
>>>>>>> 9e3c9e23

                withenv("CI_PULL_REQUEST" => "false",
                        "GIT_BRANCH" => "my_remote/my_branch") do
                        request = Coverage.Coveralls.prepare_request(fcs, false)
                        @test haskey(request, "git")
                        @test request["git"]["branch"] == "my_branch"
                end
        end

        # test git_info (only works with Jenkins & local at the moment)
        withenv("JENKINS" => "true",
                "BUILD_ID" => "my_job_id",
                "CI_PULL_REQUEST" => true) do
                # we can pass in our own function, that returns a dict
                my_git_info() = Dict("test" => "test")
                request = Coverage.Coveralls.prepare_request(fcs, false, my_git_info)
                @test haskey(request, "git")

                # or directly a dict
                request = Coverage.Coveralls.prepare_request(fcs, false, Dict("test" => "test"))
                @test haskey(request, "git")
        end
    end
end

end # of withenv("DISABLE_AMEND_COVERAGE_FROM_SRC" => nothing)

end # of @testset "Coverage"<|MERGE_RESOLUTION|>--- conflicted
+++ resolved
@@ -599,30 +599,21 @@
                 @test request["repo_token"] == "token_name_1"
                 @test request["service_job_id"] == "my_job_id"
                 @test request["service_name"] == "appveyor"
-<<<<<<< HEAD
+                @test request["service_pull_request"] == "t_pr"
                 @test !haskey(request, "parallel")
-=======
-                @test request["service_pull_request"] == "t_pr"
->>>>>>> 9e3c9e23
         end
 
         # test Travis
         withenv("TRAVIS" => "true",
                 "TRAVIS_JOB_ID" => "my_job_id",
-<<<<<<< HEAD
+                "TRAVIS_PULL_REQUEST" => "t_pr",
                 "COVERALLS_PARALLEL" => "true") do
-=======
-                "TRAVIS_PULL_REQUEST" => "t_pr") do
->>>>>>> 9e3c9e23
                 request = Coverage.Coveralls.prepare_request(fcs, false)
                 @test request["repo_token"] == "token_name_1"
                 @test request["service_job_id"] == "my_job_id"
                 @test request["service_name"] == "travis-ci"
-<<<<<<< HEAD
+                @test request["service_pull_request"] == "t_pr"
                 @test request["parallel"] == "true"
-=======
-                @test request["service_pull_request"] == "t_pr"
->>>>>>> 9e3c9e23
         end
 
         # test Jenkins
@@ -635,11 +626,8 @@
                 @test request["repo_token"] == "token_name_1"
                 @test request["service_job_id"] == "my_job_id"
                 @test request["service_name"] == "jenkins-ci"
-<<<<<<< HEAD
+                @test !haskey(request, "service_pull_request")
                 @test !haskey(request, "parallel")
-=======
-                @test !haskey(request, "service_pull_request")
->>>>>>> 9e3c9e23
 
                 withenv("CI_PULL_REQUEST" => "false",
                         "GIT_BRANCH" => "my_remote/my_branch") do
