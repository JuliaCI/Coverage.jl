--- conflicted
+++ resolved
@@ -14,13 +14,8 @@
 CoverageTools = "1"
 HTTP = "0.8"
 JSON = "0.21"
-<<<<<<< HEAD
 MbedTLS = "0.6, 0.7, 1.0"
-julia = "0.7, 1"
-=======
-MbedTLS = "0.6, 0.7"
 julia = "1"
->>>>>>> ad1d419c
 
 [extras]
 Test = "8dfed614-e22c-5e08-85e1-65c5234f0b40"
